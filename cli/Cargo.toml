--- conflicted
+++ resolved
@@ -9,11 +9,7 @@
 default = ["selfmanage"]
 phylum-online = []
 selfmanage = []
-<<<<<<< HEAD
-extensions = []
-=======
 extensions = ["dep:deno_ast", "dep:deno_core"]
->>>>>>> ec499ed1
 
 # See more keys and their definitions at https://doc.rust-lang.org/cargo/reference/manifest.html
 
@@ -59,14 +55,9 @@
 zip = "0.6.2"
 walkdir = "2.3.2"
 regex = "1.5.5"
-<<<<<<< HEAD
-deno_core = "0.135.0"
-deno_ast = { version = "0.14.0", features = ["transpiling"] }
 once_cell = "1.12.0"
-=======
 deno_core = { version = "0.135.0", optional = true }
 deno_ast = { version = "0.15.0", features = ["transpiling"], optional = true }
->>>>>>> ec499ed1
 
 [dev-dependencies]
 assert_cmd = "2.0.4"
