--- conflicted
+++ resolved
@@ -52,12 +52,9 @@
 unicode-width = "0.1.9"
 url = { version = "2", features = ["serde"] }
 zip = "0.6.2"
-<<<<<<< HEAD
 unicode-width = "0.1.9"
 walkdir = "2.3.2"
 regex = "1.5.5"
-=======
->>>>>>> 5a486931
 
 [dev-dependencies]
 assert_cmd = "2.0.4"
