--- conflicted
+++ resolved
@@ -11,11 +11,7 @@
 use phylum_cli::api::PhylumApi;
 use phylum_cli::commands::auth::*;
 #[cfg(feature = "extensions")]
-<<<<<<< HEAD
-use phylum_cli::commands::extensions::*;
-=======
 use phylum_cli::commands::extensions::{handle_extensions, Extension};
->>>>>>> ec499ed1
 use phylum_cli::commands::group::handle_group;
 use phylum_cli::commands::jobs::*;
 use phylum_cli::commands::packages::*;
@@ -93,19 +89,6 @@
     let ver = app.get_version().unwrap();
     let matches = app.get_matches();
 
-<<<<<<< HEAD
-    #[cfg(feature = "selfmanage")]
-    if let Some(matches) = matches.subcommand_matches("uninstall") {
-        return handle_uninstall(matches);
-    }
-
-    #[cfg(feature = "extensions")]
-    if let Some(matches) = matches.subcommand_matches("extension") {
-        return handle_extensions(matches).await;
-    }
-
-=======
->>>>>>> ec499ed1
     let settings_path = get_home_settings_path()?;
     let config_path = matches
         .value_of("config")
@@ -226,48 +209,11 @@
     }
 }
 
-<<<<<<< HEAD
-    // TODO: switch from if/else to non-exhaustive pattern match
-    match matches.subcommand() {
-        Some(("project", matches)) => handle_project(&mut api, matches).await,
-        Some(("package", matches)) => {
-            handle_get_package(&mut api, &config.request_type, matches).await
-        }
-        Some(("history", matches)) => handle_submission(&mut api, config, matches).await,
-        Some(("group", matches)) => handle_group(&mut api, matches).await,
-        Some(("analyze", _)) | Some(("batch", _)) => {
-            handle_submission(&mut api, config, &matches).await
-        }
-        Some((extension, matches)) => handle_run_extension(extension, matches).await,
-        None => unreachable!()
-    }
-
-    // Drop this code after we have validated that the above match statement fulfills
-    // everything from the following lines.
-
-    // let should_submit = matches.subcommand_matches("analyze").is_some()
-    //     || matches.subcommand_matches("batch").is_some();
-    //
-    // if let Some(matches) = matches.subcommand_matches("project") {
-    //     handle_project(&mut api, matches).await?;
-    // } else if let Some(matches) = matches.subcommand_matches("package") {
-    //     return handle_get_package(&mut api, &config.request_type, matches).await;
-    // } else if should_submit {
-    //     return handle_submission(&mut api, config, &matches).await;
-    // } else if let Some(matches) = matches.subcommand_matches("history") {
-    //     return handle_history(&mut api, matches).await;
-    // } else if let Some(matches) = matches.subcommand_matches("group") {
-    //     return handle_group(&mut api, matches).await;
-    // }
-
-    // Ok(ExitCode::Ok.into())
-=======
 async fn handle_ping(mut api: PhylumApi) -> CommandResult {
     let resp = api.ping().await;
     print_response(&resp, true, None);
     Ok(ExitCode::Ok.into())
 }
-
 async fn handle_update(matches: &ArgMatches) -> CommandResult {
     let mut spinner = Spinner::new(
         Spinners::Dots12,
@@ -283,7 +229,6 @@
 fn handle_version(app_name: &str, ver: &str) -> CommandResult {
     print_user_success!("{app_name} (Version {ver})");
     Ok(ExitCode::Ok.into())
->>>>>>> ec499ed1
 }
 
 #[tokio::main]
