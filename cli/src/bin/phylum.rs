--- conflicted
+++ resolved
@@ -176,19 +176,11 @@
         "update" => handle_update(sub_matches).await,
         "parse" => handle_parse(sub_matches),
         "ping" => handle_ping(api.await?).await,
-<<<<<<< HEAD
-        "project" => handle_project(&mut api.await?, matches).await,
-        "package" => handle_get_package(&mut api.await?, matches).await,
-        "history" => handle_submission(&mut api.await?, matches).await,
-        "group" => handle_group(&mut api.await?, matches).await,
-        "analyze" | "batch" => handle_submission(&mut api.await?, matches).await,
-=======
         "project" => handle_project(&mut api.await?, sub_matches).await,
-        "package" => handle_get_package(&mut api.await?, &config.request_type, sub_matches).await,
+        "package" => handle_get_package(&mut api.await?, sub_matches).await,
         "history" => handle_history(&mut api.await?, sub_matches).await,
         "group" => handle_group(&mut api.await?, sub_matches).await,
-        "analyze" | "batch" => handle_submission(&mut api.await?, config, &matches).await,
->>>>>>> d489491c
+        "analyze" | "batch" => handle_submission(&mut api.await?, &matches).await,
 
         #[cfg(feature = "selfmanage")]
         "uninstall" => handle_uninstall(sub_matches),
