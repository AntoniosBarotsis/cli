--- conflicted
+++ resolved
@@ -1,12 +1,9 @@
 use clap::{arg, Command, ValueHint};
 use git_version::git_version;
 
-<<<<<<< HEAD
 #[cfg(feature = "extensions")]
 use crate::commands::extensions;
-=======
 use crate::commands::parse;
->>>>>>> df2130b5
 
 const VERSION: &str = git_version!(
     args = ["--dirty=-modified", "--tags"],
